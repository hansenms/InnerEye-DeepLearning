#  ------------------------------------------------------------------------------------------
#  Copyright (c) Microsoft Corporation. All rights reserved.
#  Licensed under the MIT License (MIT). See LICENSE in the repo root for license information.
#  ------------------------------------------------------------------------------------------
from __future__ import annotations

import math
from dataclasses import dataclass
from typing import Any, Callable, Optional, Tuple

import numpy as np
import torch
from torch import Tensor, autograd
from torch.cuda.amp import GradScaler
# noinspection PyUnresolvedReferences
from torch.optim import Optimizer  # type: ignore

from InnerEye.ML.config import SegmentationModelBase
from InnerEye.ML.models.architectures.base_model import DeviceAwareModule
from InnerEye.ML.models.parallel.data_parallel import execute_within_autocast_if_needed
from InnerEye.ML.utils import image_util, ml_util


class SegmentationForwardPass:
    """
    Pipeline that handles model forward pass operations, including loss computation and segmentation creation.
    """

    @dataclass(frozen=True)
    class Result:
        """
        Results from a single model forward pass.
        """
        posteriors: np.ndarray  # posteriors for each patch in shape: Batches x Classes x Z x Y x X
        segmentations: np.ndarray  # multi-label segmentations for each patch in shape: Batches x Z x Y x X
        loss: Optional[float]  # the criterion loss for the posteriors

        def __post_init__(self) -> None:
            ml_util.check_size_matches(arg1=self.posteriors, arg2=self.segmentations,
                                       dim1=5, dim2=4,
                                       matching_dimensions=[0, -1, -2, -3])

    def __init__(self,
                 model: DeviceAwareModule,
                 model_config: SegmentationModelBase,
                 batch_size: int,
                 optimizer: Optional[Optimizer] = None,
                 in_training_mode: Optional[bool] = False,
                 criterion: Optional[Callable] = None,
                 gradient_scaler: Optional[GradScaler] = None):
        super().__init__()
        self.model = model
        self.config = model_config
        self.batch_size = batch_size
        self.optimizer = optimizer
        self.detect_anomaly = model_config.detect_anomaly
        self.criterion_fn = criterion
        self.gradient_scaler = gradient_scaler
        if in_training_mode and (optimizer is None or criterion is None):
            raise ValueError("When running in training mode, an optimizer and criterion must be provided.")
        self.in_training_mode = in_training_mode

    def forward_pass_patches(self, patches: torch.Tensor,
                             labels: Optional[torch.Tensor] = None,
                             mask: Optional[torch.Tensor] = None,
                             rank = 0) -> \
            SegmentationForwardPass.Result:
        """
        Wrapper function to handle model forward pass, including updating of the optimizer_type with loss gradients
        if required.
        :param patches: Images patches to be passed to the model in format Batches x Channels x Z x Y x X.
        :param labels: Labels for image patches to be used for loss computation: Batches x Classes x Z x Y x X
        :param mask: optional mask patches channel in shape Batches x Z x Y x X  to be applied to the predictions.
        """
        device = torch.device('cuda', rank) if torch.cuda.is_available() else torch.device('cpu')

        # check that the patches are as expected w.r.t to the configuration
        if patches is None:
            raise Exception("Patches for forward pass cannot be None.")

        if not torch.is_tensor(patches):
            raise Exception("Input patches must be a Torch Tensor, found: {}."
                            .format(type(patches)))

        if len(patches.shape) != 5:
            raise Exception("Input expected to be 5 dimensions: Batches x Channels x Z x Y x Z, found dimensions: {}"
                            .format(len(patches.shape)))

        if patches.shape[1] != self.config.number_of_image_channels:
            raise Exception("Input expected to have {} image channels, found: {}"
                            .format(self.config.number_of_image_channels, patches.shape[1])
                            .format(len(patches.shape)))

        # mask validation if required
        if mask is not None:
            if not torch.is_tensor(mask):
                raise Exception(f"Mask must be a Torch Tensor, found: {type(mask)}.")

        # check that the patches are as expected w.r.t to the configuration
        if 0 < self.batch_size < patches.shape[0]:
            raise Exception(f"Expected batch size to be <= {self.batch_size}, found {patches.shape[0]}")

        # handle model modes
        if self.in_training_mode:
            self.model.train()
            result = self._forward_pass_with_anomaly_detection(patches=patches, mask=mask, labels=labels, device=device)
        else:
            self.model.eval()
            # turn off autograd for memory optimizations
            with torch.no_grad():
                result = self._forward_pass_with_anomaly_detection(patches=patches, mask=mask, labels=labels, device=device)
            self.model.train()
        return result

    def _forward_pass_with_anomaly_detection(self,
                                             patches: torch.Tensor,
                                             mask: torch.Tensor = None,
                                             labels: torch.Tensor = None,
                                             device=None) -> SegmentationForwardPass.Result:
        if self.detect_anomaly:
            with autograd.detect_anomaly():
                result = self._forward_pass(patches, mask, labels, device)
            if result.loss is not None and (math.isnan(result.loss) or math.isinf(result.loss)):
                raise RuntimeError(f"The loss computation returned {result.loss}")
            return result
        return self._forward_pass(patches, mask, labels)

    def _compute_loss(self, patches: Tensor, labels: Optional[Tensor]) -> Tuple[Tensor, Optional[Tensor]]:
        """
        Do a forward pass on the model with the patches as input. If labels are provided, compute the loss.
        Return a tuple of (logits, loss).
        """

        def compute() -> Tuple[Any, Optional[Tensor]]:
            loss: Optional[torch.Tensor] = None
            logits = self.model(patches)
            # If labels *is* None, loss will also be None, which will stop the code below working (and
            # currently correctly triggers mypy errors).
            if labels is not None and self.criterion_fn is not None:
                loss = self.criterion_fn(logits, labels)
            return logits, loss

        return execute_within_autocast_if_needed(func=compute, use_autocast=True if self.gradient_scaler else False)

    def _forward_pass(self,
                      patches: torch.Tensor,
                      mask: torch.Tensor = None,
                      labels: torch.Tensor = None,
                      device=None) -> SegmentationForwardPass.Result:

        # ensure that we always have float tensors as the model is defined over floats
        # and transfer the tensors to the GPU if possible before the forward pass
        patches = self.config.get_gpu_tensor_if_possible(patches)
        if mask is not None:
            mask = self.config.get_gpu_tensor_if_possible(mask)
<<<<<<< HEAD
        loss: Optional[torch.Tensor] = None

        # do a forward pass on the model with the patches as input
        # this will give outputs in format: Batches x Classes x Z x Y x X
        logits = self.model(patches)
        # If labels *is* None, loss will also be None, which will stop the code below working (and
        # currently correctly triggers mypy errors).
        if labels is not None and self.criterion_fn is not None:
            loss = self.criterion_fn(logits, labels, device)
=======

        logits, loss = self._compute_loss(patches, labels)

>>>>>>> 19976d9e
        if self.in_training_mode:
            if loss is None:
                raise ValueError("When running training, the labels must be present for loss computation.")
            assert self.optimizer is not None  # for mypy
            single_optimizer_step(loss, self.optimizer, self.gradient_scaler)

        # Aggregate data parallel logits if multiple hardware are used in forward pass
        if isinstance(logits, list):
            # When using multiple GPUs, logits is a list of tensors. Gather will concatenate them
            # across the first dimension, and move them to GPU0.
            logits = torch.nn.parallel.gather(logits, target_device=0)

        # apply Softmax on dimension 1 (Class) to map model output into a posterior probability distribution [0,1]
        posteriors = torch.nn.functional.softmax(logits, dim=1)

        # apply mask if required
        if not self.in_training_mode and mask is not None:
            posteriors = image_util.apply_mask_to_posteriors(posteriors=posteriors, mask=mask)

        # post process posteriors to compute result
        segmentations = image_util.posteriors_to_segmentation(posteriors=posteriors).data.cpu().numpy()
        posteriors = posteriors.data.cpu().numpy()

        return SegmentationForwardPass.Result(posteriors=posteriors, segmentations=segmentations,
                                              loss=loss.item() if loss is not None else None)


def single_optimizer_step(loss: torch.Tensor,
                          optimizer: Optimizer,
                          gradient_scaler: Optional[GradScaler]) -> None:
    """
    Wrapper function to make the optimizer take a single step, given a loss tensor with gradients.
    This will update the loss tensor with auto scaling for mixed
    precision training and anomaly detection to identify NaN values in gradient updates.
    :param loss: Torch tensor representing the training loss.
    :param optimizer: The torch optimizer.
    :param gradient_scaler: The Torch gradient scaler object to handle mixed precision training.
    """
    # zero the gradients for the next optimization step as these
    # will be taken from the loss gradients
    optimizer.zero_grad()
    # compute the gradients w.r.t to the optimization variables and update the optimizer_type
    if gradient_scaler:
        # Scales the loss, and calls backward() to create scaled gradients
        gradient_scaler.scale(loss).backward()
        # Unscales gradients and calls or skips optimizer.step()
        gradient_scaler.step(optimizer)
        # Updates the scale for next iteration
        gradient_scaler.update()
    else:
        loss.backward()
        optimizer.step(closure=None)<|MERGE_RESOLUTION|>--- conflicted
+++ resolved
@@ -146,28 +146,16 @@
                       patches: torch.Tensor,
                       mask: torch.Tensor = None,
                       labels: torch.Tensor = None,
-                      device=None) -> SegmentationForwardPass.Result:
+                      device: Optional[torch.device] = None) -> SegmentationForwardPass.Result:
 
         # ensure that we always have float tensors as the model is defined over floats
         # and transfer the tensors to the GPU if possible before the forward pass
         patches = self.config.get_gpu_tensor_if_possible(patches)
         if mask is not None:
             mask = self.config.get_gpu_tensor_if_possible(mask)
-<<<<<<< HEAD
-        loss: Optional[torch.Tensor] = None
-
-        # do a forward pass on the model with the patches as input
-        # this will give outputs in format: Batches x Classes x Z x Y x X
-        logits = self.model(patches)
-        # If labels *is* None, loss will also be None, which will stop the code below working (and
-        # currently correctly triggers mypy errors).
-        if labels is not None and self.criterion_fn is not None:
-            loss = self.criterion_fn(logits, labels, device)
-=======
 
         logits, loss = self._compute_loss(patches, labels)
 
->>>>>>> 19976d9e
         if self.in_training_mode:
             if loss is None:
                 raise ValueError("When running training, the labels must be present for loss computation.")
